package scan

import (
	"context"
	"encoding/json"
	"fmt"
	"reflect"
	"sort"
	"strings"
	"sync"
	"time"

	log "github.com/sirupsen/logrus"

	"github.com/neuvector/neuvector/controller/access"
	"github.com/neuvector/neuvector/controller/api"
	"github.com/neuvector/neuvector/controller/common"
	"github.com/neuvector/neuvector/controller/scheduler"
	"github.com/neuvector/neuvector/db"
	"github.com/neuvector/neuvector/share"
	"github.com/neuvector/neuvector/share/cluster"
	"github.com/neuvector/neuvector/share/httptrace"
	scanUtils "github.com/neuvector/neuvector/share/scan"
	"github.com/neuvector/neuvector/share/utils"
)

const (
	registryErrMsgConnect = "Failed to connect to the registry"
	registryErrMsgImage   = "Failed to get scanning image list"
	registryErrMsgAuth    = "Authentication error"

	scanReqTimeout       = time.Minute * 20
	scanReqSafetyTimeOut = time.Minute * 30 // Should be longer than scanReqTimeout

	scanPersistImageExtra = 32
)

type scanContext struct {
	ctx        context.Context
	cancel     context.CancelFunc
	scheduling bool
}

type pollContext struct {
	ctx    context.Context
	cancel context.CancelFunc
}

// This structure is derived from image summary and scan report. Mostly used for admisssion control
type imageInfoCache struct {
	criticalVuls                   int
	highVuls                       int
	medVuls                        int
	criticalVulsWithFix            int
	highVulsWithFix                int
	vulScore                       float32
<<<<<<< HEAD
	vulTraits                      []*scanUtils.VulTrait
	vulInfo                        map[string]map[string]share.CLUSScannedVulInfo // 1st key is "Critical"/"High"/"Medium". 2nd key is "{vul_name}::{package_name}"
=======
	vulInfo                        map[string]map[string]share.CLUSScannedVulInfo // 1st key is "high"/"medium". 2nd key is "{vul_name}::{package_name}"
>>>>>>> bb63980f
	lowVulInfo                     []share.CLUSScannedVulInfoSimple
	layers                         []string
	envs                           []string
	cmds                           []string
	labels                         map[string]string
	modules                        []*share.ScanModule
	secrets                        []*share.ScanSecretLog
	setIDPerm                      []*share.ScanSetIdPermLog
	filteredTime                   time.Time
	signatureVerifiers             []string
	signatureVerificationTimestamp string
}

type Registry struct {
	public    bool
	config    *share.CLUSRegistryConfig
	state     *share.CLUSRegistryState
	summary   map[string]*share.CLUSRegistryImageSummary
	cache     map[string]*imageInfoCache
	image2ID  map[share.CLUSImage]string
	digest2ID map[string]string
	taskQueue utils.Set
	sctx      *scanContext
	pctx      *pollContext
	// Keep driver in registry so it doesn't login for every scan
	driver    registryDriver // TODO: add the idle logout logic
	backupDrv registryDriver
	errDetail string
	stateMux  sync.Mutex
}

var repoScanRegistry *Registry
var repoFedScanRegistry *Registry
var regMap map[string]*Registry = make(map[string]*Registry)
var regMux sync.RWMutex

// aquire regLock first, and then stateLock
func regLock() {
	smd.mutexLog.WithFields(log.Fields{"goroutine": utils.GetGID()}).Debug("Acquire ...")
	regMux.Lock()
}

func regUnlock() {
	regMux.Unlock()
	smd.mutexLog.WithFields(log.Fields{"goroutine": utils.GetGID()}).Debug("Released ...")
}

func regReadLock() {
	smd.mutexLog.WithFields(log.Fields{"goroutine": utils.GetGID()}).Debug("Acquire ...")
	regMux.RLock()
}

func regReadUnlock() {
	regMux.RUnlock()
	smd.mutexLog.WithFields(log.Fields{"goroutine": utils.GetGID()}).Debug("Released ...")
}

func (rs *Registry) stateLock() {
	smd.mutexLog.WithFields(log.Fields{"goroutine": utils.GetGID()}).Debug("Acquire ...")
	rs.stateMux.Lock()
}

func (rs *Registry) stateUnlock() {
	rs.stateMux.Unlock()
	smd.mutexLog.WithFields(log.Fields{"goroutine": utils.GetGID()}).Debug("Released ...")
}

func regMapToArray(getLocal, getFed bool) []*Registry {
	regReadLock()
	defer regReadUnlock()

	var i int

	for _, rs := range regMap {
		if getLocal && rs.config.CfgType != share.FederalCfg {
			i += 1
		}
		if getFed && rs.config.CfgType == share.FederalCfg {
			i += 1
		}
	}

	rss := make([]*Registry, 0, i)

	for _, rs := range regMap {
		if getLocal && rs.config.CfgType != share.FederalCfg {
			rss = append(rss, rs)
		}
		if getFed && rs.config.CfgType == share.FederalCfg {
			rss = append(rss, rs)
		}
	}

	return rss
}

func regMapLookup(name string) (*Registry, bool) {
	regReadLock()
	defer regReadUnlock()

	rs, ok := regMap[name]
	return rs, ok
}

var regScher *scheduler.Schd

func registryInit() {
	if regScher == nil {
		regScher = &scheduler.Schd{}
		regScher.Init()
	}

	// Get all registry config first. We will get notified again.
	newRepoScanRegistry(common.RegistryRepoScanName)
	newRepoScanRegistry(common.RegistryFedRepoScanName) // only managed clusters need to reference master cluster's repo scan result
	configs := clusHelper.GetAllRegistry(share.ScopeAll)
	for _, config := range configs {
		regLock()
		regMap[config.Name] = newRegistry(config)
		regUnlock()
	}
}

func becomeScanner() {
	log.Debug()

	var getFed bool
	if smd.fedRole == api.FedRoleMaster {
		getFed = true
	}
	regs := regMapToArray(true, getFed)

	for _, reg := range regs {
		reg.stateLock()
		if reg.state.Status == api.RegistryStatusScanning {
			reg.resumeScan()
		} else if reg.config.Schedule == api.ScanSchAuto {
			reg.resumeScan()
		}
		if reg.config.Schedule == api.ScanSchPeriodical {
			ctx, cancel := context.WithCancel(context.Background())
			reg.pctx = &pollContext{ctx: ctx, cancel: cancel}
			go reg.polling(ctx)
		}
		reg.stateUnlock()
	}
}

func RegistryConfigHandler(nType cluster.ClusterNotifyType, key string, value []byte) {
	log.WithFields(log.Fields{"type": cluster.ClusterNotifyName[nType], "key": key}).Debug()

	name := share.CLUSKeyNthToken(key, 3)

	// decide it is a full functioning registry or just a fed registry deployed to managed cluster for refernece only
	// (fed registry on master clster is also full functioning registry)
	isFullFuncReg := false
	if !strings.HasPrefix(name, api.FederalGroupPrefix) || smd.fedRole == api.FedRoleMaster {
		isFullFuncReg = true
	}

	switch nType {
	case cluster.ClusterNotifyAdd, cluster.ClusterNotifyModify:
		var config share.CLUSRegistryConfig
		json.Unmarshal(value, &config)

		if isFullFuncReg {
			var oldFilters []string
			oldSchedule := api.ScanSchManual
			var credChanged bool

			reg, ok := regMapLookup(config.Name)

			if ok && reg.config.Name != "" {
				oldSchedule = reg.config.Schedule
				oldFilters = reg.config.Filters

				oldCfg := reg.config
				reg.config = &config

				// Clear last error if configuration is changed.
				reg.state.ErrMsg = ""
				public := isPublicRegistry(&config)
				reg.driver.SetConfig(&config)
				reg.backupDrv.SetConfig(&config)

				if oldCfg.Registry != config.Registry || oldCfg.AuthWithToken != config.AuthWithToken ||
					(oldCfg.AuthWithToken && oldCfg.AuthToken != config.AuthToken) ||
					(!oldCfg.AuthWithToken && (oldCfg.Username != config.Username || oldCfg.Password != config.Password)) ||
					!oldCfg.IgnoreProxy != config.IgnoreProxy || public != reg.public {
					// URL or credential changed, stop scan and force logout
					credChanged = true
					reg.driver.Logout(true)
					reg.backupDrv.Logout(true)
					// if the ignoreProxy flag or the public flag change, need to renew the driver type.
					if !oldCfg.IgnoreProxy != config.IgnoreProxy || public != reg.public {
						reg.public = public
						reg.driver = newRegistryDriver(reg.config, reg.public, new(httptrace.NopTracer))
					}
					if isScanner() {
						reg.stateLock()
						if reg.state.Status == api.RegistryStatusScanning {
							// stopScan() will be called
							state := share.CLUSRegistryState{Status: api.RegistryStatusIdle, StartedAt: reg.state.StartedAt}
							clusHelper.PutRegistryState(reg.config.Name, &state)
						}
						reg.stateUnlock()
					}
				}
				if isScanner() {
					if oldCfg.Schedule == api.ScanSchPeriodical &&
						config.Schedule != api.ScanSchPeriodical && reg.pctx != nil {
						reg.pctx.cancel()
						reg.pctx = nil
					} else if oldCfg.Schedule != api.ScanSchPeriodical &&
						config.Schedule == api.ScanSchPeriodical {
						ctx, cancel := context.WithCancel(context.Background())
						reg.pctx = &pollContext{ctx: ctx, cancel: cancel}
						go reg.polling(ctx)
					} else if config.Schedule == api.ScanSchPeriodical &&
						oldCfg.PollPeriod != config.PollPeriod && reg.pctx != nil {
						reg.pctx.cancel()
						ctx, cancel := context.WithCancel(context.Background())
						reg.pctx = &pollContext{ctx: ctx, cancel: cancel}
						go reg.polling(ctx)
					}
				}

				// Assume that state is always created way after config is created, so no check
				// of state here.
			} else {
				oldFilters = make([]string, 0)

				reg = newRegistry(&config)
				// put recovery images summary into new created registry
				if oldReg, ok := regMapLookup(config.Name); ok && len(oldReg.summary) > 0 {
					reg.summary = oldReg.summary
					reg.image2ID = oldReg.image2ID
					reg.digest2ID = oldReg.digest2ID
				}
				if isScanner() && reg.config.Schedule == api.ScanSchPeriodical {
					ctx, cancel := context.WithCancel(context.Background())
					reg.pctx = &pollContext{ctx: ctx, cancel: cancel}
					go reg.polling(ctx)
				}

				regLock()
				regMap[config.Name] = reg
				regUnlock()
			}

			if reg.config.Type == share.RegistryTypeOpenShift {
				if oldSchedule == api.ScanSchManual && config.Schedule == api.ScanSchAuto {
					registerImageBank(api.RegistryImageSourceOpenShift, reg.config.Name)
				} else if oldSchedule == api.ScanSchAuto && config.Schedule == api.ScanSchManual {
					deregisterImageBank(api.RegistryImageSourceOpenShift, reg.config.Name)
				}
			}

			if credChanged {
				return
			}

			if isScanner() {
				if oldSchedule == api.ScanSchManual && config.Schedule == api.ScanSchAuto {
					reg.stateLock()
					if reg.state.Status == api.RegistryStatusIdle {
						// Start scanning if not
						state := share.CLUSRegistryState{Status: api.RegistryStatusScanning, StartedAt: time.Now().Unix()}
						clusHelper.PutRegistryState(reg.config.Name, &state)
					}
					reg.stateUnlock()
				} else if config.Schedule == api.ScanSchAuto && !reflect.DeepEqual(oldFilters, config.Filters) {
					// Filter changes (including order change) with auto-scan enabled
					/*
						if reg.state.Status == api.RegistryStatusIdle {
							// Start scanning if not
							state := share.CLUSRegistryState{Status: api.RegistryStatusScanning, StartedAt: time.Now().Unix()}
							clusHelper.PutRegistryState(reg.config.Name, &state)
						} else if reg.sctx != nil && !reg.sctx.refreshing {
							// We don't want to block config change handler for too long, but if filters keeps changing, we don't want
							// them to run in parallel. Use a flag to discard later changes. We could use another context to cancel
							// the current and keep last one.
							reg.sctx.refreshing = true
							go reg.imageScanRefresh(false)
						}
					*/
				}
			}
		} else {
			reg, ok := regMapLookup(config.Name)

			if ok && reg.config.Name != "" {
				reg.config = &config
				// Clear last error if configuration is changed.
				//reg.state.ErrMsg = ""
				reg.public = isPublicRegistry(&config)
			} else {
				// fed registry doesn't trigger any scanning task on managed clusters.
				// fed images' scan data is deployed from master cluster
				reg := newRegistry(&config)
				if oldReg, ok := regMapLookup(config.Name); ok && len(oldReg.summary) > 0 {
					reg.summary = oldReg.summary
					reg.image2ID = oldReg.image2ID
					reg.digest2ID = oldReg.digest2ID
				}
				regLock()
				regMap[config.Name] = reg
				regUnlock()
			}
		}

	case cluster.ClusterNotifyDelete:
		// when managed cluster is notified that a fed registry kv key is deleted, simply remove that fed registry entry from regMap
		regLock()
		reg, ok := regMap[name]
		if ok {
			if isFullFuncReg {
				// It's possible that new scan get kicked in, we just cancel it here.
				if reg.sctx != nil {
					reg.sctx.cancel()
					reg.sctx = nil
					reg.driver.Logout(true)
				}
				if reg.pctx != nil {
					reg.pctx.cancel()
					reg.pctx = nil
				}
				// It's possible backupDrv never logged in
				reg.backupDrv.Logout(true)
			}
			delete(regMap, name)
		}
		regUnlock()

		if ok && isScanner() {
			reg.cleanup()

			if isFullFuncReg && reg.config.Schedule == api.ScanSchAuto {
				if reg.config.Type == share.RegistryTypeOpenShift {
					deregisterImageBank(api.RegistryImageSourceOpenShift, reg.config.Name)
				}
			}
		}
	}
}

// Allow manual start/stop scan even if auto-scan is enabled, scan can be restarted manually or when
// new images added
func RegistryStateUpdate(name string, state *share.CLUSRegistryState) {
	// Assume that state is always created way after config is created, so ignore if config doesn't exist
	reg, ok := regMapLookup(name)

	if ok {
		smd.scanLog.WithFields(log.Fields{"registry": name, "old-state": reg.state, "state": state}).Debug("")

		reg.stateLock()
		defer reg.stateUnlock()
		oldStatus := reg.state.Status
		reg.state = state

		if isScanner() {
			if oldStatus == api.RegistryStatusIdle && state.Status == api.RegistryStatusScanning {
				// If sctx is not nil, scan is running, this happens when scan is triggered by new images.
				// Must create context here so we can cancel it.
				if reg.sctx == nil {
					reg.startScan()
				} else {
					smd.scanLog.WithFields(log.Fields{"registry": name}).Debug("skip start - scanning")
				}
			} else if oldStatus == api.RegistryStatusScanning && state.Status == api.RegistryStatusIdle {
				// sctx could be nil if scan failed to start
				if reg.sctx != nil {
					reg.stopScan()
				} else {
					smd.scanLog.WithFields(log.Fields{"registry": name}).Debug("skip stop - not scanning")
				}
			}
		}
	}
}

func RegistryImageStateUpdate(name, id string, sum *share.CLUSRegistryImageSummary, calculateLayers bool, vpf scanUtils.VPFInterface) (
	utils.Set, []string, []string, []string, []scanUtils.FixedVulInfo, []scanUtils.FixedVulInfo, map[string][]string, map[string][]string, map[string][]string) {

	smd.scanLog.WithFields(log.Fields{"registry": name, "id": id}).Debug()

	var rs *Registry

	// We assume that report is always created way after config is created, so ignore if config doesn't exist
	if name == common.RegistryRepoScanName {
		rs = repoScanRegistry
	} else if name == common.RegistryFedRepoScanName {
		rs = repoFedScanRegistry
	} else if rs, _ = regMapLookup(name); rs == nil {
		return nil, nil, nil, nil, nil, nil, nil, nil, nil
	}

	var c *imageInfoCache
	var criticals, highs, meds, lows []string
	var alives utils.Set // vul names that are not filtered
	layerCriticalMap := make(map[string][]string, 0)
	layerHighMap := make(map[string][]string, 0)
	layerMedMap := make(map[string][]string, 0)
	fixedCriticalsInfo := make([]scanUtils.FixedVulInfo, 0) // fixed critical vul info
	fixedHighsInfo := make([]scanUtils.FixedVulInfo, 0)     // fixed high vul info

	if sum != nil && sum.Status == api.ScanStatusFinished {
		key := share.CLUSRegistryImageDataKey(name, id)
		if report := clusHelper.GetScanReport(key); report != nil {
			c = &imageInfoCache{}

			// Filter the vulnerabilities
			c.filteredTime = time.Now()
			localVulTraits := scanUtils.ExtractVulnerability(report.Vuls)
			if vpf != nil {
				alives = vpf.FilterVulTraits(localVulTraits, images2IDNames(rs, sum))
			} else {
				alives = utils.NewSet()
				for _, t := range localVulTraits {
					alives.Add(t.Name)
				}
			}

<<<<<<< HEAD
			criticals, highs, meds, lows, c.criticalVulsWithFix, c.highVulsWithFix, c.vulScore, c.vulInfo, c.lowVulInfo = countVuln(report.Vuls, c.vulTraits, alives)
			if info, ok := c.vulInfo[share.VulnSeverityCritical]; ok {
				fixedCriticalsInfo = make([]scanUtils.FixedVulInfo, 0, len(info))
				for _, v := range info {
					// ks is in format "{vul name}::{package name}"
					fixedCriticalsInfo = append(fixedCriticalsInfo, scanUtils.FixedVulInfo{PubTS: v.PublishDate})
				}
			}
=======
			highs, meds, lows, c.highVulsWithFix, c.vulScore, c.vulInfo, c.lowVulInfo = countVuln(report.Vuls, localVulTraits, alives)
>>>>>>> bb63980f
			if info, ok := c.vulInfo[share.VulnSeverityHigh]; ok {
				fixedHighsInfo = make([]scanUtils.FixedVulInfo, 0, len(info))
				for _, v := range info {
					// ks is in format "{vul name}::{package name}"
					fixedHighsInfo = append(fixedHighsInfo, scanUtils.FixedVulInfo{PubTS: v.PublishDate})
				}
			}
			c.criticalVuls = len(criticals)
			c.highVuls = len(highs)
			c.medVuls = len(meds)
			c.envs = report.Envs
			c.labels = report.Labels
			c.cmds = report.Cmds
			c.modules = report.Modules
			if report.Secrets != nil {
				c.secrets = report.Secrets.Logs
			}
			c.setIDPerm = report.SetIdPerms
			if report.SignatureInfo != nil {
				c.signatureVerifiers = report.SignatureInfo.Verifiers
				c.signatureVerificationTimestamp = report.SignatureInfo.VerificationTimestamp
			}

			c.layers = make([]string, len(report.Layers))
			for i, l := range report.Layers {
				c.layers[i] = l.Digest

				if calculateLayers {
					// calculate highs and meds in layers
					layerCriticals := make([]string, 0)
					layerHighs := make([]string, 0)
					layerMeds := make([]string, 0)
					var layerAlives utils.Set // vul names that are not filtered

					if vpf != nil {
						layerAlives = vpf.FilterVulTraits(localVulTraits, images2IDNames(rs, sum))
					} else {
						layerAlives = utils.NewSet()
						for _, t := range localVulTraits {
							layerAlives.Add(t.Name)
						}
					}

					for _, v := range l.Vuls {
						if !layerAlives.Contains(v.Name) {
							continue
						}

						if v.Severity == share.VulnSeverityCritical {
							layerCriticals = append(layerCriticals, v.Name)
						} else if v.Severity == share.VulnSeverityHigh {
							layerHighs = append(layerHighs, v.Name)
						} else if v.Severity == share.VulnSeverityMedium {
							layerMeds = append(layerMeds, v.Name)
						}
					}

					layerCriticalMap[l.Digest] = layerCriticals
					layerHighMap[l.Digest] = layerHighs
					layerMedMap[l.Digest] = layerMeds
				}
			}

<<<<<<< HEAD
			sdb := scanUtils.GetScannerDB()
			vuls := scanUtils.FillVulTraits(sdb.CVEDB, sum.BaseOS, c.vulTraits, "", false)
			dbAssetVul := getImageDbAssetVul(c, sum, criticals, highs, meds, lows)
=======
			dbAssetVul := getImageDbAssetVul(c, sum, highs, meds, lows)
			dbAssetVul.Vuls = report.Vuls
>>>>>>> bb63980f

			b, err := json.Marshal(images2IDNames(rs, sum))
			if err == nil {
				dbAssetVul.Idns = string(b)
			}

			db.PopulateAssetVul(dbAssetVul)
		}
	}

	rs.stateLock()
	defer rs.stateUnlock()

	if sum != nil {
		for _, image := range sum.Images {
			rs.image2ID[image] = id
		}
		rs.digest2ID[sum.Digest] = id
		rs.summary[id] = sum

		if c != nil {
			rs.cache[id] = c
		}
	} else if sum, ok := rs.summary[id]; ok {
		for _, image := range sum.Images {
			delete(rs.image2ID, image)
		}

		// delete records in database
		if _, exist := rs.cache[id]; exist {
			if err := db.DeleteAssetByID(db.AssetImage, id); err != nil {
				log.WithFields(log.Fields{"err": err, "id": id}).Error("Delete asset in db failed.")
			}
		}

		delete(rs.digest2ID, sum.Digest)
		delete(rs.summary, id)
		delete(rs.cache, id)
	}

	return alives, criticals, highs, meds, fixedCriticalsInfo, fixedHighsInfo, layerCriticalMap, layerHighMap, layerMedMap
}

func RegistryScanCacheRefresh(ctx context.Context, vpf scanUtils.VPFInterface) {
	log.Debug()

	regs := regMapToArray(true, true)
	for _, rs := range regs {
		if strings.HasPrefix(rs.config.Name, api.FederalGroupPrefix) && smd.fedRole == api.FedRoleNone {
			continue
		}

		rs.stateLock()
		for id, sum := range rs.summary {
			if sum.Status == api.ScanStatusFinished {
				if c, ok := rs.cache[id]; ok {
					refreshScanCache(rs, id, sum, c, vpf)
				}
			}
			select {
			case <-ctx.Done():
				rs.stateUnlock()
				smd.scanLog.Debug("Canceled")
				return
			default:
				// not canceled, continue
			}
		}
		rs.stateUnlock()
	}
}

func CheckRegistry(name string) bool {
	return smd.CheckRegistry(name)
}

func GetRegistryState(name string) string {
	reg, ok := regMapLookup(name)

	if ok {
		var state string
		reg.stateLock()
		state = reg.state.Status
		reg.stateUnlock()

		return state
	}

	return api.RegistryStatusIdle
}

func isPublicRegistry(cfg *share.CLUSRegistryConfig) bool {
	return strings.Contains(cfg.Registry, ".docker.com") || strings.Contains(cfg.Registry, ".docker.io") ||
		cfg.Type == share.RegistryTypeRedhat
}

func newRegistryDriver(cfg *share.CLUSRegistryConfig, public bool, tracer httptrace.HTTPTrace) registryDriver {
	baseDriver := base{
		regURL:      cfg.Registry,
		scanLayers:  cfg.ScanLayers,
		scanSecrets: !cfg.DisableFiles,
		tracer:      tracer,
		ignoreProxy: cfg.IgnoreProxy,
	}

	if !baseDriver.ignoreProxy {
		baseDriver.proxy = GetProxy(cfg.Registry)
	}

	if cfg.Type == share.RegistryTypeJFrog {
		return &jfrog{base: baseDriver, mode: cfg.JfrogMode, aql: cfg.JfrogAQL}
	} else if cfg.Type == share.RegistryTypeOpenShift {
		return &openshift{base: baseDriver}
	} else if cfg.Type == share.RegistryTypeAWSECR {
		return &awsDriver{base: baseDriver}
	} else if cfg.Type == share.RegistryTypeDocker && public {
		return &dockerhub{base: baseDriver}
	} else if cfg.Type == share.RegistryTypeGCR {
		return &gcrDriver{base: baseDriver}
	} else if cfg.Type == share.RegistryTypeGitlab {
		return &gitlab{base: baseDriver}
	} else if cfg.Type == share.RegistryTypeIBMCloud {
		return &ibmcloud{base: baseDriver}
	} else {
		return &baseDriver
	}
}

func newRegistry(config *share.CLUSRegistryConfig) *Registry {
	smd.scanLog.WithFields(log.Fields{"registry": config.Name}).Debug()

	rs := &Registry{
		config:    config,
		state:     &share.CLUSRegistryState{Status: api.RegistryStatusIdle},
		summary:   make(map[string]*share.CLUSRegistryImageSummary),
		cache:     make(map[string]*imageInfoCache),
		image2ID:  make(map[share.CLUSImage]string),
		digest2ID: make(map[string]string),
		taskQueue: utils.NewSet(),
		public:    isPublicRegistry(config),
	}

	// fed registry does no trigger image scanning on non-master clusters
	if !strings.HasPrefix(config.Name, api.FederalGroupPrefix) || smd.fedRole != api.FedRoleJoint {
		rs.driver = newRegistryDriver(rs.config, rs.public, new(httptrace.NopTracer))
		rs.backupDrv = newRegistryDriver(rs.config, rs.public, new(httptrace.NopTracer))
	}

	return rs
}

func newRepoScanRegistry(name string) {
	reg := &Registry{
		config:    &share.CLUSRegistryConfig{Name: name, Type: share.RegistryTypeDocker},
		state:     &share.CLUSRegistryState{Status: api.RegistryStatusIdle},
		summary:   make(map[string]*share.CLUSRegistryImageSummary),
		cache:     make(map[string]*imageInfoCache),
		image2ID:  make(map[share.CLUSImage]string),
		digest2ID: make(map[string]string),
		taskQueue: utils.NewSet(),
	}
	if name == common.RegistryRepoScanName {
		repoScanRegistry = reg
	} else if name == common.RegistryFedRepoScanName {
		repoFedScanRegistry = reg
	}
}

func (rs *Registry) newScanContext() (*scanContext, error) {
	if err, msg := rs.driver.Login(rs.config); err != nil {
		rs.errDetail = msg
		return nil, err
	} else {
		ctx, cancel := context.WithCancel(context.Background())
		return &scanContext{ctx: ctx, cancel: cancel}, nil
	}
}

// no lock
func (rs *Registry) getScanImages(sctx *scanContext, drv registryDriver, dryrun bool) (map[string]utils.Set, int, error) {
	sctx.scheduling = true
	defer func() { sctx.scheduling = false }()

	rs.driver.GetTracer().SetPhase("Get all images")

	// not all driver support this
	allImages, err := drv.GetAllImages()

	if sctx.ctx != nil {
		select {
		case <-sctx.ctx.Done():
			smd.scanLog.Debug("Registry scan canceled")
			return nil, 0, err
		default:
			// not canceled, continue
		}
	}

	rs.driver.GetTracer().SetPhase("Get registry repository list")

	// Get a list of repository. Tag is not expanded yet.
	// Different filter might give the same repo list, but their tag filter could be different,
	// so repos cannot be merged until tags are expanded.
	err = nil
	imageTagFilters := make([]*share.CLUSImage, 0)
	for _, filter := range rs.config.ParsedFilters {
		smd.scanLog.WithFields(log.Fields{"filter": filter}).Debug("")

		var limit int
		if rs.public {
			limit = rs.config.RepoLimit
		}

		var repos []*share.CLUSImage
		if allImages != nil {
			prefix := fmt.Sprintf("%s/", filter.Org)
			matchAll := (filter.Org == "" && filter.Repo == ".*")
			for r, _ := range allImages {
				if matchAll || (filter.Org != "" && strings.HasPrefix(r.Repo, prefix)) {
					// create a new CLUSImage because &r points one same location
					repos = append(repos, &share.CLUSImage{Repo: r.Repo, RegMod: r.RegMod})
				}
			}
		} else {
			repos, err = drv.GetRepoList(filter.Org, filter.Repo, limit)
		}
		if err != nil {
			smd.scanLog.WithFields(log.Fields{"error": err}).Error("Failed to get repository list")
			continue
		}

		// for docker hub single repo
		if rs.config.Type == share.RegistryTypeDocker && rs.public &&
			filter.Org == "" && !strings.Contains(filter.Repo, "*") {
			filter.Org = "library"
		}
		var filteredRepos []*share.CLUSImage
		// Only filter image 'org' by registry creater domains for Openshift registry
		if rs.config.Type == share.RegistryTypeOpenShift {
			filteredRepos, err = filterRepos(repos, filter, rs.config.CreaterDomains, limit)
		} else {
			filteredRepos, err = filterRepos(repos, filter, nil, limit)
		}
		if err != nil {
			smd.scanLog.WithFields(log.Fields{"error": err}).Error("Failed to filter repository list")
			continue
		}

		for _, repo := range filteredRepos {
			repo.Tag = filter.Tag
			imageTagFilters = append(imageTagFilters, repo)
		}

		if sctx.ctx != nil {
			select {
			case <-sctx.ctx.Done():
				smd.scanLog.Debug("Registry scan canceled")
				return nil, 0, err
			default:
				// not canceled, continue
			}
		}
	}

	smd.scanLog.WithFields(log.Fields{"count": len(imageTagFilters)}).Debug("image with tag filter")

	if len(imageTagFilters) == 0 && err != nil {
		return nil, 0, err
	}

	rs.driver.GetTracer().SetPhase("Get registry repository tag list")

	// expand tags
	itfList := make([]*share.CLUSImage, 0)
	tagList := make([][]string, 0)
	for _, itf := range imageTagFilters {
		var tags []string
		if allImages != nil {
			var ok bool
			lookup := share.CLUSImage{Domain: itf.Domain, Repo: itf.Repo, RegMod: itf.RegMod}
			if tags, ok = allImages[lookup]; !ok {
				err = common.ErrObjectNotFound
			}
		} else {
			tags, err = drv.GetTagList(itf.Domain, itf.Repo, itf.Tag)
		}
		if err != nil {
			smd.scanLog.WithFields(log.Fields{"error": err}).Error("Failed to get repository tag list")
			continue
		}

		var limit int
		if rs.public {
			limit = rs.config.TagLimit
		}
		var filteredTags []string
		filteredTags, err = filterTags(tags, itf.Tag, limit)
		if err != nil {
			smd.scanLog.WithFields(log.Fields{"error": err}).Error("Failed to filter repository tag list")
			continue
		}

		itfList = append(itfList, itf)
		tagList = append(tagList, filteredTags)
		smd.scanLog.WithFields(log.Fields{"image": itf, "tags": len(filteredTags)}).Debug()

		if sctx.ctx != nil {
			select {
			case <-sctx.ctx.Done():
				smd.scanLog.Debug("Registry scan canceled")
				return nil, 0, err
			default:
				// not canceled, continue
			}
		}
	}

	if !dryrun {
		imageMap, total := rs.scheduleScanImages(sctx, drv, itfList, tagList)
		smd.scanLog.WithFields(log.Fields{"count": total}).Debug("total images")
		return imageMap, total, nil
	} else {
		rs.driver.GetTracer().SetPhase("Get registry image manifest")

		var total int
		imageMap := make(map[string]utils.Set)

		for i := 0; i < len(itfList); i++ {
			itf := itfList[i]
			tags := tagList[i]

			for _, tag := range tags {
				info, errCode := drv.GetImageMeta(sctx.ctx, itf.Domain, itf.Repo, tag)
				if errCode != share.ScanErrorCode_ScanErrNone {
					smd.scanLog.WithFields(log.Fields{
						"repo": itf, "tag": tag, "error": scanUtils.ScanErrorToStr(errCode),
					}).Debug("Failed to get image info")
					continue
				}

				if info.IsSignatureImage {
					continue
				}

				image := share.CLUSImage{Domain: itf.Domain, Repo: itf.Repo, Tag: tag, RegMod: itf.RegMod}
				if exist, ok := imageMap[info.ID]; ok {
					exist.Add(image)
				} else {
					imageMap[info.ID] = utils.NewSet(image)
				}

				total++
			}
		}

		return imageMap, total, nil
	}
}

func (rs *Registry) checkAndPutImageResult(sctx *scanContext, id string, result *share.ScanResult, retAction scheduler.Action) int {
	rs.stateLock()
	defer rs.stateUnlock()

	if retAction != scheduler.TaskActionRequeue {
		rs.taskQueue.Remove(id)
	}

	// Scan might be stopped and registry might be removed, the task is canceled first, so
	// check the context and don't do anything if task is canceled.
	select {
	case <-sctx.ctx.Done():
		return -1
	default:
		// not canceled, continue
	}

	if result.ScanTypesRequested == nil {
		// assume this is an older version of scanner returning a vuln scan
		result.ScanTypesRequested = &share.ScanTypeMap{
			Vulnerability: true,
		}
	}

	if sum, ok := rs.summary[id]; ok {
		sum.ScannedAt = time.Now().UTC()

		// handle sum for vuln scan
		if result.ScanTypesRequested.Vulnerability {
			sum.Provider = result.Provider
			sum.BaseOS = result.Namespace
			sum.Version = result.Version
			sum.Author = result.Author
			sum.Size = result.Size
			sum.Result = result.Error // this represents the vuln scan error
			if result.Error == share.ScanErrorCode_ScanErrNone {
				sum.Status = api.ScanStatusFinished
			} else if result.Error == share.ScanErrorCode_ScanErrNotSupport {
				sum.Status = api.ScanStatusFinished
			} else if retAction == scheduler.TaskActionRequeue {
				sum.Status = api.ScanStatusScheduled
			} else {
				sum.Status = api.ScanStatusFailed
			}

			if sum.Status == api.ScanStatusFinished {
				sum.ScanFlags |= share.ScanFlagCVE
				if len(result.Layers) != 0 {
					sum.ScanFlags |= share.ScanFlagLayers
				}
				if result.Secrets != nil {
					sum.ScanFlags |= share.ScanFlagFiles
				}
			}
		}

		// handle sum for signature scan
		if result.ScanTypesRequested.Signature {
			if result.SignatureInfo == nil {
				result.SignatureInfo = &share.ScanSignatureInfo{}
				sum.SignatureResult = share.ScanErrorCode_ScanErrSignatureScanError
			} else {
				sum.SignatureResult = result.SignatureInfo.VerificationError
			}

			if !result.ScanTypesRequested.Vulnerability { // this was a signature scan only
				// we need to set sum.Status here since it is used later for general scan
				// control flow, when the scan is for signatures only, always set to
				// ScanStatusFinished, signature scan specific errors are handled via
				// the field sum.SignatureStatus
				sum.Status = api.ScanStatusFinished
			}

			if sum.SignatureResult == share.ScanErrorCode_ScanErrNone {
				sum.SignatureStatus = api.ScanStatusFinished
			} else {
				sum.SignatureStatus = api.ScanStatusFailed
			}
		}

		// generate the scan report to be written to clus
		vulnResultUpdated := result.ScanTypesRequested.Vulnerability && sum.Status == api.ScanStatusFinished
		signatureResultUpdated := result.ScanTypesRequested.Signature && sum.SignatureStatus == api.ScanStatusFinished

		scanReportKey := share.CLUSRegistryImageDataKey(rs.config.Name, id)
		var previousReport *share.CLUSScanReport
		if !(vulnResultUpdated && signatureResultUpdated) {
			// we only have partial results, we'll need to fetch the previous scan result
			// in order to merge the new partial scan results into it
			previousReport = clusHelper.GetScanReport(scanReportKey)

			// possible if image has never been vuln scanned
			if previousReport == nil {
				previousReport = &share.CLUSScanReport{}
			}

			// possible if image has never been signature scanned
			if previousReport.ScanResult.SignatureInfo == nil {
				previousReport.ScanResult.SignatureInfo = &share.ScanSignatureInfo{}
			}
		}

		report := &share.CLUSScanReport{
			ScannedAt: sum.ScannedAt,
		}

		if vulnResultUpdated {
			report.ScanResult = *result
		} else {
			report.ScanResult = previousReport.ScanResult
		}

		if signatureResultUpdated {
			report.ScanResult.SignatureInfo = result.SignatureInfo
		} else {
			report.ScanResult.SignatureInfo = previousReport.SignatureInfo
		}

		if vulnResultUpdated || signatureResultUpdated {
			clusHelper.PutRegistryImageSummaryAndReport(rs.config.Name, id, smd.fedRole, sum, report)

			if len(rs.summary) > api.ScanPersistImageMax+scanPersistImageExtra {
				rs.cleanupOldImages()
			}
		} else {
			clusHelper.PutRegistryImageSummary(rs.config.Name, id, sum)
		}
	}

	count := rs.taskQueue.Cardinality()
	if count == 0 && !sctx.scheduling && retAction != scheduler.TaskActionRequeue {
		// stopScan() will be called
		smd.scanLog.WithFields(log.Fields{"registry": rs.config.Name}).Debug("Registry scan done")
		state := share.CLUSRegistryState{Status: api.RegistryStatusIdle, StartedAt: rs.state.StartedAt}
		clusHelper.PutRegistryState(rs.config.Name, &state)
	}

	return count
}

// Return if should continue scanning
func (rs *Registry) checkAndPutImageScanning(sctx *scanContext, task *regScanTask) *share.CLUSRegistryImageSummary {
	if !isScanner() {
		return nil
	}

	rs.stateLock()
	defer rs.stateUnlock()

	// Scan might be stopped and registry might be removed, the task is canceled first, so
	// check the context and don't do anything if task is canceled.
	select {
	case <-sctx.ctx.Done():
		return nil
	default:
		// not canceled, continue
	}

	id := task.imageID

	sum, ok := rs.summary[id]
	if !ok || len(sum.Images) == 0 {
		return nil
	}

	sum.Status = api.ScanStatusScanning
	clusHelper.PutRegistryImageSummary(rs.config.Name, id, sum)
	return sum
}

// Return if should continue scanning
func (rs *Registry) checkAndPutRegState(ctx context.Context, errMsg string) bool {
	rs.stateLock()
	defer rs.stateUnlock()

	// Scan might be stopped and registry might be removed, the task is canceled first, so
	// check the context and don't do anything if task is canceled.
	select {
	case <-ctx.Done():
		return false
	default:
		// not canceled, continue
	}

	if errMsg != "" {
		state := share.CLUSRegistryState{
			Status:    api.RegistryStatusIdle,
			ErrMsg:    errMsg,
			ErrDetail: rs.errDetail,
			StartedAt: rs.state.StartedAt,
		}
		clusHelper.PutRegistryState(rs.config.Name, &state)
		return false
	}

	return true
}

func imageUpdateCallback(name string, img *share.CLUSImage, add bool) {
	smd.scanLog.WithFields(log.Fields{"registry": name, "image": *img, "add": add}).Debug()

	if isScanner() {
		if add {
			reg, ok := regMapLookup(name)
			if ok {
				// Not to start go routine because there could be more images pushed at the same time.
				// Probably shouldn't run them parallelly.
				reg.imageScanAdd(img)
			}
		} else {
			reg, ok := regMapLookup(name)
			if ok {
				reg.imageScanDelete(img)
			}
		}
	}
}

func (rs *Registry) imageScanDelete(img *share.CLUSImage) {
	rs.stateLock()
	defer rs.stateUnlock()
	for _, sum := range rs.summary {
		for i, e := range sum.Images {
			if img.Domain == e.Domain && img.Repo == e.Repo && img.Tag == e.Tag {
				if len(sum.Images) == 1 {
					rs.cleanupOneImage(sum.ImageID)
					// rs.summary will be cleaned up when responding the key removal
				} else {
					sum.Images = append(sum.Images[:i], sum.Images[i+1:]...)
				}
				return
			}
		}
	}
}

// no lock
func (rs *Registry) imageScanAdd(img *share.CLUSImage) {
	repo := *img // clone img so it's value won't be modified
	repos := []*share.CLUSImage{&repo}
	tags := []string{img.Tag}

	var imageTagFilter *share.CLUSImage
	for _, filter := range rs.config.ParsedFilters {
		filteredRepos, _ := filterRepos(repos, filter, rs.config.CreaterDomains, 0)
		if len(filteredRepos) > 0 {
			filteredRepos[0].Tag = filter.Tag
			imageTagFilter = filteredRepos[0]
			break
		}
	}

	if imageTagFilter == nil {
		smd.scanLog.WithFields(log.Fields{"registry": rs.config.Name, "image": img}).Error("No repo match - ignored")
		return
	}

	filteredTags, err := filterTags(tags, imageTagFilter.Tag, 0)

	if err, _ := rs.backupDrv.Login(rs.config); err != nil {
		smd.scanLog.WithFields(log.Fields{"registry": rs.config.Name, "error": err}).Error()
		return
	}

	ctx, cancel := context.WithCancel(context.Background())
	imageMap, err := getImageMeta(ctx, rs.backupDrv, imageTagFilter, filteredTags)
	cancel()

	rs.backupDrv.Logout(false)

	if err != nil {
		smd.scanLog.WithFields(log.Fields{"error": err}).Error("Get image meta fail")
		return
	}

	if len(imageMap) == 0 {
		smd.scanLog.WithFields(log.Fields{"registry": rs.config.Name, "image": img}).Error("No tag match - ignored")
		return
	}

	rs1, ok := regMapLookup(rs.config.Name)

	// Because lock was released, we need check registry still exist and same
	if ok && rs1 == rs {
		// Because we use 'state' to sync, checking sctx is not enough, as state might have changed but scanStop is not call yet.
		rs.stateLock()
		state := clusHelper.GetRegistryState(rs.config.Name)
		if state != nil && state.Status == api.RegistryStatusScanning && rs.sctx != nil {
			// Scanning, schedule the image
			rs.scheduleScanImagesOnDemand(rs.sctx, imageMap)
			smd.scanLog.WithFields(log.Fields{"registry": rs.config.Name, "image": img}).Debug("New image scheduled")
		} else {
			// Not scanning, start scan
			state = &share.CLUSRegistryState{Status: api.RegistryStatusScanning, StartedAt: time.Now().Unix()}
			clusHelper.PutRegistryState(rs.config.Name, state)

			smd.scanLog.WithFields(log.Fields{"registry": rs.config.Name, "image": img}).Debug("Start scan")
		}
		rs.stateUnlock()

	} else {
		smd.scanLog.WithFields(log.Fields{"registry": rs.config.Name, "image": img}).Error("Registry changed - ignored")
	}

	return
}

// no lock
func (rs *Registry) imageScanStart(sctx *scanContext) {
	smd.scanLog.WithFields(log.Fields{"registry": rs.config.Name}).Debug("")

	imageMap, total, err := rs.getScanImages(sctx, rs.driver, false)
	if err == context.Canceled {
		return
	} else if err != nil && total == 0 {
		msg := registryErrMsgImage
		if strings.Contains(err.Error(), "UNAUTHORIZED") {
			msg = registryErrMsgAuth
		}
		rs.checkAndPutRegState(sctx.ctx, msg)
		return
	}

	if !rs.checkAndPutRegState(sctx.ctx, "") {
		smd.scanLog.WithFields(log.Fields{"registry": rs.config.Name}).Debug("Registry scan canceled")
		return
	}

	rs.stateLock()

	rs.cleanupImages(sctx, imageMap)
	// No need to cleanup taskQueue() because stopScan must be called in the path

	count := rs.taskQueue.Cardinality()
	if count == 0 {
		// stopScan() will be called
		state := share.CLUSRegistryState{Status: api.RegistryStatusIdle, StartedAt: rs.state.StartedAt}
		clusHelper.PutRegistryState(rs.config.Name, &state)
	}

	rs.stateUnlock()

	smd.scanLog.WithFields(log.Fields{"registry": rs.config.Name, "count": count}).Debug("Registry scan starts")
}

// Lock protected
func (rs *Registry) startScan() {
	if sctx, err := rs.newScanContext(); err != nil {
		smd.scanLog.WithFields(log.Fields{"registry": rs.config.Name, "error": err}).Error()
		state := share.CLUSRegistryState{
			Status: api.RegistryStatusIdle, ErrMsg: registryErrMsgConnect,
			ErrDetail: rs.errDetail, StartedAt: rs.state.StartedAt,
		}
		clusHelper.PutRegistryState(rs.config.Name, &state)
	} else {
		rs.sctx = sctx
		go rs.imageScanStart(sctx)
	}
}

// Lock protected. Called when we becomes the scanner
func (rs *Registry) resumeScan() {
	if sctx, err := rs.newScanContext(); err != nil {
		smd.scanLog.WithFields(log.Fields{"registry": rs.config.Name, "error": err}).Error()
		state := share.CLUSRegistryState{
			Status: api.RegistryStatusIdle, ErrMsg: registryErrMsgConnect,
			ErrDetail: rs.errDetail, StartedAt: rs.state.StartedAt,
		}
		clusHelper.PutRegistryState(rs.config.Name, &state)
	} else {
		rs.sctx = sctx
		for id, sum := range rs.summary {
			if sum.Status == api.ScanStatusScheduled || sum.Status == api.ScanStatusScanning {
				sum.Status = api.ScanStatusScheduled
				clusHelper.PutRegistryImageSummary(rs.config.Name, sum.ImageID, sum)

				task := &regScanTask{sctx: sctx, reg: rs, imageID: sum.ImageID}
				regScher.AddTask(task, false)
				rs.taskQueue.Add(id)
			}
		}
	}
}

// Lock protected
func (rs *Registry) stopScan() {
	rs.sctx.cancel()
	rs.sctx = nil
	rs.driver.Logout(false)

	for id, sum := range rs.summary {
		if sum.Status == api.ScanStatusScheduled || sum.Status == api.ScanStatusScanning {
			// when an image is reevaluated during the periodical scan, the status is not changed unless
			// the image is going to be rescanned, so the logic here is correct.
			sum.Status = api.ScanStatusIdle
			sum.ScannedAt = time.Time{}
			sum.BaseOS = ""
			sum.Version = ""
			sum.Result = share.ScanErrorCode_ScanErrNone

			clusHelper.PutRegistryImageSummary(rs.config.Name, sum.ImageID, sum)
			if regScher != nil {
				regScher.DeleteTask(id, scheduler.PriorityLow)
				rs.taskQueue.Remove(id)
			}
		}
	}

	smd.scanLog.WithFields(log.Fields{"registry": rs.config.Name}).Debug("Registry scan stopped")
}

func (rs *Registry) cleanup() {
	// cleanup cluster, data and state
	clusHelper.DeleteRegistryKeys(rs.config.Name)
}

// Lock protected,
// Regularly remove old finished image and report from kv and pv
func (rs *Registry) cleanupOldImages() {
	finished := make([]*share.CLUSRegistryImageSummary, 0)
	for _, sum := range rs.summary {
		if sum.Status == api.ScanStatusFinished {
			finished = append(finished, sum)
		}
	}
	if len(finished) > api.ScanPersistImageMax {
		sort.Slice(finished, func(i, j int) bool { return finished[i].ScannedAt.After(finished[j].ScannedAt) })
		dels := finished[api.ScanPersistImageMax:]
		for _, sum := range dels {
			rs.cleanupOneImage(sum.ImageID)
			// rs.summary will be cleaned up when responding the key removal
		}
		log.WithFields(log.Fields{"count": len(dels)}).Info("Remove old images")
	}
}

// Lock protected
func (rs *Registry) cleanupOneImage(id string) {
	clusHelper.DeleteRegistryImageSummaryAndReport(rs.config.Name, id, smd.fedRole)
	// rs.summary will be cleaned up when responding the key removal
}

func (rs *Registry) cleanupImages(sctx *scanContext, imageMap map[string]utils.Set) {
	// remove the out-of-date repository
	for id, _ := range rs.summary {
		if _, ok := imageMap[id]; !ok {
			rs.cleanupOneImage(id)
		}
	}
}

// Lock protected
func (rs *Registry) removeImageWithDifferentID(meta *imageMeta) {
	for image := range meta.images.Iter() {
		if id, ok := rs.image2ID[image.(share.CLUSImage)]; ok && id != meta.id {
			// Found image name with different id, remove the old id->image map
			if sum, ok := rs.summary[id]; ok {
				smd.scanLog.WithFields(log.Fields{"id": id, "image": image.(share.CLUSImage)}).Debug("Remove obsolete image")
				if l := len(sum.Images); l == 1 {
					rs.cleanupOneImage(id)
				} else {
					for i, e := range sum.Images {
						if e == image {
							// Remove the old entry
							sum.Images[i] = sum.Images[l-1]
							sum.Images = sum.Images[:l-1]
							clusHelper.PutRegistryImageSummary(rs.config.Name, id, sum)
							break
						}
					}
				}
			}

			// image2ID on other controllers will be updated in image state update listener.
			delete(rs.image2ID, image.(share.CLUSImage))
		}
	}
}

func (rs *Registry) bSkipVulnScanForImage(sum *share.CLUSRegistryImageSummary) bool {
	// smd.scanLog.WithFields(log.Fields{"sum": sum, "config": rs.config, "dbv": smd.db.CVEDBVersion}).Debug("SCT")

	// has not succeeded before
	if sum.Status != api.ScanStatusFinished {
		return false
	}

	// rescan was set but db has been changed
	if rs.config.RescanImage && sum.Version != smd.db.CVEDBVersion {
		return false
	}

	if (sum.ScanFlags & share.ScanFlagCVE) == 0 {
		return false
	}
	if rs.config.ScanLayers && (sum.ScanFlags&share.ScanFlagLayers) == 0 {
		// no layered CVE reports
		return false
	}
	if !rs.config.DisableFiles && (sum.ScanFlags&share.ScanFlagFiles) == 0 {
		// no secrets report
		return false
	}

	return true
}

// Lock protected
func (rs *Registry) scheduleScanImagesOnDemand(sctx *scanContext, imageMap map[string]*imageMeta) {
	for _, meta := range imageMap {
		// Check if image with the same name exist
		rs.removeImageWithDifferentID(meta)

		imageChanged := false

		// put the repository into scheduler task
		sum, ok := rs.summary[meta.id]
		if ok {
			smd.scanLog.WithFields(log.Fields{
				"registry": rs.config.Name, "images": meta.images, "status": sum.Status,
			}).Debug("Scanned image")

			for image := range meta.images.Iter() {
				found := false
				// Play safe, check if there is a duplication
				for _, e := range sum.Images {
					if e == image.(share.CLUSImage) {
						found = true
						break
					}
				}
				if !found {
					sum.Images = append(sum.Images, image.(share.CLUSImage))
					imageChanged = true
				}
			}

			// Check the previous scan status, keep scanned-at unchanged
			if rs.bSkipVulnScanForImage(sum) {
				smd.scanLog.WithFields(log.Fields{
					"images": meta.images, "sum.Version": sum.Version, "CVEDBVersion": smd.db.CVEDBVersion, "changed": imageChanged,
				}).Debug("Skip scanned image")

				if imageChanged {
					clusHelper.PutRegistryImageSummary(rs.config.Name, sum.ImageID, sum)
				}
				continue
			}

			if sum.Status == api.ScanStatusScheduled {
				smd.scanLog.WithFields(log.Fields{"images": meta.images}).Debug("Image already scheduled")
				if imageChanged {
					clusHelper.PutRegistryImageSummary(rs.config.Name, sum.ImageID, sum)
				}
				continue
			}

			sum.Status = api.ScanStatusScheduled
			clusHelper.PutRegistryImageSummary(rs.config.Name, sum.ImageID, sum)
		} else {
			sum = &share.CLUSRegistryImageSummary{
				ImageID:  meta.id,
				Registry: rs.config.Registry,
				RegName:  rs.config.Name,
				Digest:   meta.digest,
				// Signed:    meta.signed, [2019.Apr] comment out until we can accurately tell it
				RunAsRoot: meta.runAsRoot,
				Status:    api.ScanStatusScheduled,
			}
			sum.Images = make([]share.CLUSImage, 0, meta.images.Cardinality())
			for image := range meta.images.Iter() {
				sum.Images = append(sum.Images, image.(share.CLUSImage))
			}
			rs.summary[meta.id] = sum
			// update status in cluster
			clusHelper.PutRegistryImageSummary(rs.config.Name, sum.ImageID, sum)
		}

		smd.scanLog.WithFields(log.Fields{"registry": rs.config.Name, "images": meta.images}).Debug("Schedule image scan")

		task := &regScanTask{sctx: sctx, reg: rs, imageID: sum.ImageID}
		regScher.AddTask(task, false)
		rs.taskQueue.Add(meta.id)
	}
}

// Lock protected
func (rs *Registry) scheduleScanImages(
	sctx *scanContext, drv registryDriver, itfList []*share.CLUSImage, tagList [][]string,
) (map[string]utils.Set, int) {
	var total int
	imageMap := make(map[string]utils.Set)

	// represents the timestamp for latest kv store change to the sigstore configuration
	// if this has changed since an image's last scan, the signatures need to be rescanned
	sigstoreTimestamp, _, err := clusHelper.GetSigstoreTimestamp()
	if err != nil {
		smd.scanLog.WithFields(log.Fields{"error": err.Error()}).Debug("Failed to get sigstore timestamp")
	}

	for i := 0; i < len(itfList); i++ {
		itf := itfList[i]
		tags := tagList[i]

		for _, tag := range tags {
			info, errCode := drv.GetImageMeta(sctx.ctx, itf.Domain, itf.Repo, tag)
			if errCode != share.ScanErrorCode_ScanErrNone {
				smd.scanLog.WithFields(log.Fields{
					"repo": itf, "tag": tag, "error": scanUtils.ScanErrorToStr(errCode),
				}).Debug("Failed to get image info")
				continue
			}

			total++
			newImage := false

			if info.IsSignatureImage {
				continue
			}

			// Add to the map to be returned
			image := share.CLUSImage{Domain: itf.Domain, Repo: itf.Repo, Tag: tag, RegMod: itf.RegMod}
			if exist, ok := imageMap[info.ID]; ok {
				exist.Add(image)
			} else {
				newImage = true
				imageMap[info.ID] = utils.NewSet(image)
			}

			rs.stateLock()
			scanTypesRequired := share.ScanTypeMap{
				Vulnerability: false,
				Signature:     false,
			}
			isSignedImage := info.SignatureDigest != ""
			sum, ok := rs.summary[info.ID]
			if ok {
				smd.scanLog.WithFields(log.Fields{
					"registry": rs.config.Name, "image": image, "status": sum.Status,
				}).Debug("Scanned image")

				// Update image summary, remove previously scanned image but keep the meta such as last scan version
				imageChanged := false
				if newImage {
					sum.Images = []share.CLUSImage{image}
					imageChanged = true
				} else {
					found := false
					// Play safe, check if there is a duplication
					for _, e := range sum.Images {
						if e == image {
							found = true
							break
						}
					}
					if !found {
						sum.Images = append(sum.Images, image)
						imageChanged = true
					}
				}

				// determine if vuln scan is required
				if !newImage {
					scanTypesRequired.Vulnerability = false
				} else if rs.bSkipVulnScanForImage(sum) {
					smd.scanLog.WithFields(log.Fields{"image": image, "sum.Version": sum.Version, "CVEDBVersion": smd.db.CVEDBVersion, "changed": imageChanged}).Debug("Skip vuln scan for image")
					scanTypesRequired.Vulnerability = false
				} else if sum.Status == api.ScanStatusScheduled {
					smd.scanLog.WithFields(log.Fields{"image": image}).Debug("Vuln scan for image already scheduled")
					scanTypesRequired.Vulnerability = false
				} else {
					scanTypesRequired.Vulnerability = true
				}

				signatureInfoChanged := info.SignatureDigest != sum.SignatureDigest
				sigstoreConfigurationChanged := sigstoreTimestamp != sum.SigstoreTimestamp

				// determine if signature scan is required
				if !newImage {
					scanTypesRequired.Signature = false
				} else if signatureInfoChanged {
					smd.scanLog.WithFields(log.Fields{"registry": rs.config.Name, "image": image, "status": sum.Status, "imageID": info.ID}).Debug("Signature info for image changed, signature scan required.")
					scanTypesRequired.Signature = true
					sum.SignatureDigest = info.SignatureDigest
					imageChanged = true
				} else if sigstoreConfigurationChanged && isSignedImage {
					smd.scanLog.WithFields(log.Fields{"registry": rs.config.Name, "image": image, "status": sum.Status, "imageID": info.ID}).Debug("Sigstore config changed and image is signed, signature scan required.")
					scanTypesRequired.Signature = true
					sum.SigstoreTimestamp = sigstoreTimestamp
					imageChanged = true
				} else if sum.SignatureStatus == api.ScanStatusFailed {
					smd.scanLog.WithFields(log.Fields{"registry": rs.config.Name, "image": image, "status": sum.Status, "imageID": info.ID}).Debug("Previous signature scan failed, signature scan required.")
					scanTypesRequired.Signature = true
				}

				if !scanTypesRequired.Signature {
					smd.scanLog.WithFields(log.Fields{
						"image":                     image,
						"sum.Version":               sum.Version,
						"previousSignatureDigest":   sum.SignatureDigest,
						"currentSignatureDigest":    info.SignatureDigest,
						"previousSigstoreTimestamp": sum.SigstoreTimestamp,
						"currentSigstoreTimestamp":  sigstoreTimestamp,
					}).Debug("Signature scan not required for image, skipping.")
				}

				if scanTypesRequired.Vulnerability {
					sum.Status = api.ScanStatusScheduled
					imageChanged = true
				}

				if scanTypesRequired.Signature {
					sum.Status = api.ScanStatusScheduled
					sum.SignatureStatus = api.ScanStatusScheduled
					imageChanged = true
				}

				if imageChanged {
					clusHelper.PutRegistryImageSummary(rs.config.Name, sum.ImageID, sum)
				}
			} else {
				sum = &share.CLUSRegistryImageSummary{
					ImageID:           info.ID,
					Registry:          rs.config.Registry,
					RegName:           rs.config.Name,
					Digest:            info.Digest,
					RunAsRoot:         info.RunAsRoot,
					Author:            info.Author,
					Status:            api.ScanStatusScheduled,
					CreatedAt:         info.Created,
					SignatureDigest:   info.SignatureDigest,
					SigstoreTimestamp: sigstoreTimestamp,
					Images:            []share.CLUSImage{image},
				}
				rs.summary[info.ID] = sum
				scanTypesRequired.Vulnerability = true

				if isSignedImage {
					smd.scanLog.WithFields(log.Fields{"registry": rs.config.Name, "image": image, "status": sum.Status, "imageID": info.ID}).Debug("New signed image detected, signature scan required.")
					sum.SignatureStatus = api.ScanStatusScheduled
					scanTypesRequired.Signature = true
				} else {
					sum.SignatureStatus = api.ScanStatusFinished
				}

				// update status in cluster
				clusHelper.PutRegistryImageSummary(rs.config.Name, sum.ImageID, sum)
			}

			if scanTypesRequired.Vulnerability || scanTypesRequired.Signature {
				smd.scanLog.WithFields(log.Fields{
					"registry":          rs.config.Name,
					"image":             image,
					"scanTypesRequired": scanTypesRequired,
				}).Debug("Schedule image scan")
				task := &regScanTask{
					sctx:              sctx,
					reg:               rs,
					imageID:           info.ID,
					scanTypesRequired: scanTypesRequired,
				}
				regScher.AddTask(task, false)
				rs.taskQueue.Add(info.ID)
			}
			rs.stateUnlock()
		}
	}

	return imageMap, total
}

func (rs *Registry) getConfig(acc *access.AccessControl) *api.RESTRegistry {
	reg := &api.RESTRegistry{
		Name:          rs.config.Name,
		Type:          rs.config.Type,
		Registry:      rs.config.Registry,
		Username:      rs.config.Username,
		Password:      rs.config.Password,
		AuthToken:     rs.config.AuthToken,
		AuthWithToken: rs.config.AuthWithToken,
		Filters:       rs.config.Filters,
		RescanImage:   rs.config.RescanImage,
		ScanLayers:    rs.config.ScanLayers,
		RepoLimit:     rs.config.RepoLimit,
		TagLimit:      rs.config.TagLimit,
		Schedule: api.RESTScanSchedule{
			Schedule: rs.config.Schedule,
			Interval: rs.config.PollPeriod,
		},
		GitlabApiUrl:       rs.config.GitlabApiUrl,
		GitlabPrivateToken: rs.config.GitlabPrivateToken,
		IBMCloudTokenURL:   rs.config.IBMCloudTokenURL,
		IBMCloudAccount:    rs.config.IBMCloudAccount,
		IgnoreProxy:        rs.config.IgnoreProxy,
	}
	if len(rs.config.Domains) != 0 {
		reg.Domains = rs.config.Domains
	} else {
		reg.Domains = rs.config.CreaterDomains
	}

	if rs.config.AwsKey != nil {
		reg.AwsKey = &api.RESTAWSAccountKey{
			ID:              rs.config.AwsKey.ID,
			AccessKeyID:     rs.config.AwsKey.AccessKeyID,
			SecretAccessKey: rs.config.AwsKey.SecretAccessKey,
			Region:          rs.config.AwsKey.Region,
		}
	}
	reg.JfrogMode = rs.config.JfrogMode
	reg.JfrogAQL = rs.config.JfrogAQL
	if rs.config.GcrKey != nil {
		reg.GcrKey = &api.RESTGCRKey{
			JsonKey: rs.config.GcrKey.JsonKey,
		}
	}

	return reg
}

func (rs *Registry) getConfigSummary(acc *access.AccessControl) *api.RESTRegistrySummary {
	var queue, finish, failed, scan int

	rs.stateLock()
	defer rs.stateUnlock()
	for _, sum := range rs.summary {
		if sum.Status == api.ScanStatusScheduled {
			queue += len(sum.Images)
		} else if sum.Status == api.ScanStatusScanning {
			scan += len(sum.Images)
		} else if sum.Status == api.ScanStatusFailed {
			failed += len(sum.Images)
		} else if sum.Status == api.ScanStatusFinished {
			finish += len(sum.Images)
		}
	}

	summary := &api.RESTRegistrySummary{
		RESTRegistry: *rs.getConfig(acc),
		Status:       rs.state.Status,
		ErrMsg:       rs.state.ErrMsg,
		ErrDetail:    rs.state.ErrDetail,
		RESTScanStatus: api.RESTScanStatus{
			Scanned:         finish,
			Scheduled:       queue,
			Scanning:        scan,
			Failed:          failed,
			CVEDBVersion:    smd.db.CVEDBVersion,
			CVEDBCreateTime: smd.db.CVEDBCreateTime,
		},
	}
	if rs.state.StartedAt != 0 {
		summary.StartedAt = api.RESTTimeString(time.Unix(rs.state.StartedAt, 0))
	}
	if rs.config.CfgType == share.FederalCfg {
		summary.CfgType = api.CfgTypeFederal
	} else if rs.config.CfgType == share.GroundCfg {
		summary.CfgType = api.CfgTypeGround
	} else {
		summary.CfgType = api.CfgTypeUserCreated
	}

	return summary
}

func (rs *Registry) polling(ctx context.Context) {
	smd.scanLog.WithFields(log.Fields{"PollPeriod": rs.config.PollPeriod}).Debug("")
	if rs.config.PollPeriod < api.ScanIntervalMin || rs.config.PollPeriod > api.ScanIntervalMax {
		smd.scanLog.WithFields(log.Fields{"PollPeriod": rs.config.PollPeriod}).Error("Polling interval out of range")
		return
	}
	ticker := time.Tick(time.Second * time.Duration(rs.config.PollPeriod))
	for {
		select {
		case <-ctx.Done():
			smd.scanLog.Debug("polling done")
			return
		case <-ticker:
			if isScanner() {
				rs.stateLock()
				state := clusHelper.GetRegistryState(rs.config.Name)
				if state == nil || state.Status != api.RegistryStatusScanning {
					smd.scanLog.WithFields(log.Fields{"registry": rs.config.Name}).Debug("Start polling images")
					state := &share.CLUSRegistryState{Status: api.RegistryStatusScanning, StartedAt: time.Now().Unix()}
					clusHelper.PutRegistryState(rs.config.Name, state)
				}
				rs.stateUnlock()
			}
		}
	}
}

// -- task

const maxRetry = 3

type regScanTask struct {
	sctx              *scanContext
	reg               *Registry
	imageID           string
	retries           int
	cancel            context.CancelFunc
	scanTypesRequired share.ScanTypeMap
}

func (t *regScanTask) Print(msg string) {
	smd.scanLog.WithFields(log.Fields{"image": t.imageID, "registry": t.reg.config.Name, "retry": t.retries}).Debug(msg)
}

func (t *regScanTask) Key() string {
	// The same image ID can appear in different registry, so registry name is prefixed.
	return fmt.Sprintf("%s@%s", t.reg.config.Name, t.imageID)
}

func (t *regScanTask) Priority() scheduler.Priority {
	return scheduler.PriorityLow
}

func (t *regScanTask) StartTimer() {
}

func (t *regScanTask) CancelTimer() {
}

func (t *regScanTask) Expire() {
}

func (t *regScanTask) Handler(scanner string) scheduler.Action {
	var result *share.ScanResult

	id := t.imageID

	sum := t.reg.checkAndPutImageScanning(t.sctx, t)
	if sum == nil {
		smd.scanLog.Debug("Scan skipped")
		return scheduler.TaskActionDone
	}

	go func() {
		ctx, cancel := context.WithTimeout(t.sctx.ctx, scanReqTimeout)
		defer cancel()

		smd.scanLog.WithFields(log.Fields{"scanner": scanner, "registry": t.reg.config.Name, "repo": sum.Images[0].Repo, "tag": sum.Images[0].Tag}).Debug("Scan start")
		result = t.reg.driver.ScanImage(scanner, ctx, sum.ImageID, sum.Digest, sum.Images[0].Repo, sum.Images[0].Tag, t.scanTypesRequired)
		smd.scanLog.WithFields(log.Fields{"scanner": scanner, "images": sum.Images, "result": scanUtils.ScanErrorToStr(result.Error)}).Debug("Scan done")

		retAction := scheduler.TaskActionDone
		if t.shouldRetry(result) {
			t.retries++
			retAction = scheduler.TaskActionRequeue
			smd.scanLog.WithFields(log.Fields{"scanner": scanner, "images": sum.Images, "retry": t.retries}).Debug("requeue")
		}

		regScher.TaskDone(t, retAction)

		smd.scanLog.WithFields(log.Fields{"scanTypesRequested": result.ScanTypesRequested}).Debug("scan types requested")
		if left := t.reg.checkAndPutImageResult(t.sctx, id, result, retAction); left < 0 {
			smd.scanLog.WithFields(log.Fields{"registry": t.reg.config.Registry}).Debug("Registry scan canceled")
		}
	}()

	return scheduler.TaskActionWait
}

func (t *regScanTask) shouldRetry(result *share.ScanResult) bool {
	return (result.Error == share.ScanErrorCode_ScanErrTimeout ||
		result.Error == share.ScanErrorCode_ScanErrRegistryAPI ||
		result.Error == share.ScanErrorCode_ScanErrFileSystem ||
		result.Error == share.ScanErrorCode_ScanErrNetwork ||
		result.Error == share.ScanErrorCode_ScanErrContainerAPI) && !t.reachedMaxRetries()
}

func (t *regScanTask) reachedMaxRetries() bool {
	return t.retries == maxRetry
}

func IsRegistryImageScanned(id string) bool {
	var scanned bool

	regReadLock()
	for _, rs := range regMap {
		rs.stateLock()
		if sum, ok := rs.summary[id]; ok {
			// smd.scanLog.WithFields(log.Fields{"img": id, "summary": sum}).Debug("found")
			scanned = (sum.Status == api.ScanStatusFinished)
		}
		rs.stateUnlock()

		if scanned {
			break
		}
	}
	regReadUnlock()

	// smd.scanLog.WithFields(log.Fields{"img": id, "scanned": scanned}).Debug()
	return scanned
}

func getImageDbAssetVul(c *imageInfoCache, sum *share.CLUSRegistryImageSummary, criticals, highs, meds, lows []string) *db.DbAssetVul {
	d := &db.DbAssetVul{
		Type:         db.AssetImage,
		AssetID:      sum.ImageID,
		CVE_critical: c.criticalVuls,
		CVE_high:     c.highVuls,
		CVE_medium:   c.medVuls,
		CVE_low:      len(lows),
	}
	if len(sum.Images) > 0 {
		d.Name = fmt.Sprintf("%s:%s", sum.Images[0].Repo, sum.Images[0].Tag)
	}
	return d
}<|MERGE_RESOLUTION|>--- conflicted
+++ resolved
@@ -54,12 +54,7 @@
 	criticalVulsWithFix            int
 	highVulsWithFix                int
 	vulScore                       float32
-<<<<<<< HEAD
-	vulTraits                      []*scanUtils.VulTrait
-	vulInfo                        map[string]map[string]share.CLUSScannedVulInfo // 1st key is "Critical"/"High"/"Medium". 2nd key is "{vul_name}::{package_name}"
-=======
-	vulInfo                        map[string]map[string]share.CLUSScannedVulInfo // 1st key is "high"/"medium". 2nd key is "{vul_name}::{package_name}"
->>>>>>> bb63980f
+	vulInfo                        map[string]map[string]share.CLUSScannedVulInfo // 1st key is "critical/high"/"medium". 2nd key is "{vul_name}::{package_name}"
 	lowVulInfo                     []share.CLUSScannedVulInfoSimple
 	layers                         []string
 	envs                           []string
@@ -483,18 +478,15 @@
 				}
 			}
 
-<<<<<<< HEAD
-			criticals, highs, meds, lows, c.criticalVulsWithFix, c.highVulsWithFix, c.vulScore, c.vulInfo, c.lowVulInfo = countVuln(report.Vuls, c.vulTraits, alives)
-			if info, ok := c.vulInfo[share.VulnSeverityCritical]; ok {
+			criticals, highs, meds, lows, c.criticalVulsWithFix, c.highVulsWithFix, c.vulScore, c.vulInfo, c.lowVulInfo = countVuln(report.Vuls, localVulTraits, alives)
+      if info, ok := c.vulInfo[share.VulnSeverityCritical]; ok {
 				fixedCriticalsInfo = make([]scanUtils.FixedVulInfo, 0, len(info))
 				for _, v := range info {
 					// ks is in format "{vul name}::{package name}"
 					fixedCriticalsInfo = append(fixedCriticalsInfo, scanUtils.FixedVulInfo{PubTS: v.PublishDate})
 				}
 			}
-=======
-			highs, meds, lows, c.highVulsWithFix, c.vulScore, c.vulInfo, c.lowVulInfo = countVuln(report.Vuls, localVulTraits, alives)
->>>>>>> bb63980f
+
 			if info, ok := c.vulInfo[share.VulnSeverityHigh]; ok {
 				fixedHighsInfo = make([]scanUtils.FixedVulInfo, 0, len(info))
 				for _, v := range info {
@@ -558,14 +550,8 @@
 				}
 			}
 
-<<<<<<< HEAD
-			sdb := scanUtils.GetScannerDB()
-			vuls := scanUtils.FillVulTraits(sdb.CVEDB, sum.BaseOS, c.vulTraits, "", false)
 			dbAssetVul := getImageDbAssetVul(c, sum, criticals, highs, meds, lows)
-=======
-			dbAssetVul := getImageDbAssetVul(c, sum, highs, meds, lows)
 			dbAssetVul.Vuls = report.Vuls
->>>>>>> bb63980f
 
 			b, err := json.Marshal(images2IDNames(rs, sum))
 			if err == nil {
