--- conflicted
+++ resolved
@@ -1672,32 +1672,13 @@
 )
 
 type CLUSRegistryImageSummary struct {
-<<<<<<< HEAD
-	ImageID   string        `json:"image_id"`
-	Registry  string        `json:"registry"`
-	RegName   string        `json:"reg_name"`
-	Images    []CLUSImage   `json:"repo_tag"`
-	Digest    string        `json:"digest"`
-	ScannedAt time.Time     `json:"scanned_at"`
-	CreatedAt time.Time     `json:"created_at"`
-	BaseOS    string        `json:"base_os"`
-	Version   string        `json:"version"`
-	Result    ScanErrorCode `json:"result"`
-	Status    string        `json:"status"`
-	Author    string        `json:"author"`
-	RunAsRoot bool          `json:"run_as_root"`
-	Signed    bool          `json:"signed"` // [2019.Apr] comment out until we can accurately tell it
-	ScanFlags uint32        `json:"scan_flags"`
-	Provider  ScanProvider  `json:"provider"`
-	Size      int64         `json:"size"`
-	Verifiers []string      `json:"verifiers"`
-=======
 	ImageID           string        `json:"image_id"`
 	Registry          string        `json:"registry"`
 	RegName           string        `json:"reg_name"`
 	Images            []CLUSImage   `json:"repo_tag"`
 	Digest            string        `json:"digest"`
 	ScannedAt         time.Time     `json:"scanned_at"`
+	CreatedAt         time.Time     `json:"created_at"`
 	BaseOS            string        `json:"base_os"`
 	Version           string        `json:"version"`
 	Result            ScanErrorCode `json:"result"`
@@ -1713,7 +1694,6 @@
 	SigstoreTimestamp string        `json:"sigstore_timestamp"`
 	SignatureResult   ScanErrorCode `json:"signature_result"`
 	SignatureStatus   string        `json:"signature_status"`
->>>>>>> a933ec60
 }
 
 type CLUSScanner struct {
