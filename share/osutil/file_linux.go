package osutil

import (
	"crypto/sha256"
	"errors"
	"fmt"
	"io"
	"io/ioutil"
	"os"
	"path/filepath"
	"regexp"
	"strings"

	log "github.com/sirupsen/logrus"

	"github.com/neuvector/neuvector/share/global"
	"github.com/neuvector/neuvector/share/utils"
)

const (
	linkMaxLayers     = 5
	fileSizeHashLimit = 16 * 1024
	fileHashKeep      = 8
)

// true is package file, to trigger re-scan
var packageFiles utils.Set = utils.NewSet(
	"/var/lib/dpkg/status",
	"/var/lib/rpm/Packages",
	"/var/lib/rpm/Packages.db",
	"/lib/apk/db/installed",
)

type FileInfoExt struct {
	ContainerId string
	Path        string
	Link        string
	FileMode    os.FileMode
	Size        int64
	Hash        [fileHashKeep]byte
	Filter      interface{}
	Children    []*FileInfoExt
	Protect     bool
	UserAdded   bool
}

func fileExists(path string) bool {
	_, err := os.Lstat(path)
	if err == nil {
		// No error, file exists and is accessible
		return true
	}

	if errors.Is(err, os.ErrNotExist) {
		return false
	}

	if os.IsPermission(err) {
		log.WithError(err).Error("Permission error accessing file")
		return false
	}

	// Other types of errors
	log.WithError(err).Error("")
	return false
}

func extractProcRootPath(pid int, input string, inTest bool) (string, error) {
	if inTest {
		// Since we use ioutil.TempDir("", "proc") to mock proc file system
		// Regular expression to match the pattern /proc/[number]/root/
		re := regexp.MustCompile(`.*/proc/\d+/root/`)
		matches := re.FindStringSubmatch(input)

		if len(matches) == 0 {
			return "", fmt.Errorf("no match found")
		}
		return matches[0], nil
<<<<<<< HEAD

	} else {
		return fmt.Sprintf("/proc/%d/root", pid), nil
=======
	} else {
		return fmt.Sprintf(global.SYS.GetProcDir() + "%d/root", pid), nil
>>>>>>> ae9f2f20
	}
}

// GetContainerRealFilePath resolves the real file path of a container file from a given symlink.
// It handles nested symlinks and detects circular references to prevent infinite loops.
// Input: pid (process id), symlinkPath (path of the symlink)
// Output: real file path (string) or an error if the resolution fails.
func GetContainerRealFilePath(pid int, symlinkPath string, inTest bool) (string, error) {
	var symlink, procRoot, currentPath, resolvedPath string
	var err error

	// Flag to check if the current path is under the process root.
	var underProcRoot bool

	// Keeps track of already visited symlinks to detect loops.
	visitedSymlink := make(map[string]struct{})
	currentPath = symlinkPath

	// Nest symlink would look for the the symlink for many times, we limit it to 5 layer of searching of its symlink.
	layer := 0
	for ; layer < linkMaxLayers; layer++ {
		underProcRoot = false

		if _, exists := visitedSymlink[currentPath]; exists {
			return "", fmt.Errorf("Error: Circular symlink detected. The symlink structure creates a loop and cannot be resolved.")
		}

		if !fileExists(currentPath) {
			log.WithError(err).Error("File not exist")
			return "", err
		}

		if symlink, err = os.Readlink(currentPath); err != nil {
			log.WithError(err).Error("Read file link fail")
<<<<<<< HEAD
			return "", err
		}

		if procRoot, err = extractProcRootPath(pid, currentPath, inTest); err != nil {
			log.WithError(err).Error("Get Proc Root Path fail")
			return "", err
		}

		// if absolute symlink, we will join with procroot directly.
		if filepath.IsAbs(symlink) {
			underProcRoot = true
			resolvedPath = filepath.Join(procRoot, symlink)
=======
			return "", err
		}

		if procRoot, err = extractProcRootPath(pid, currentPath, inTest); err != nil {
			log.WithError(err).Error("Get Proc Root Path fail")
			return "", err
		}

		// if absolute symlink, we will join with procroot directly.
		if filepath.IsAbs(symlink) {
			resolvedPath = filepath.Join(procRoot, symlink)
			underProcRoot = true
>>>>>>> ae9f2f20
		} else {
			parts := strings.Split(symlink, "/")
			for i := range parts {
				partialSymlink := strings.Join(parts[i:], "/")
				resolvedPath = filepath.Join(filepath.Dir(currentPath), partialSymlink)
				// Assume the first resolved path under proc root is the correct path
				if strings.HasPrefix(resolvedPath, procRoot) {
					underProcRoot = true
					break
				}
			}
		}

		visitedSymlink[currentPath] = struct{}{}
		if underProcRoot {
			// nest link
			finfo, err := os.Lstat(resolvedPath)
			if err != nil {
				log.WithError(err).Error("failed to read resolvedPath")
				return "", err
			}
			if finfo.Mode()&os.ModeSymlink == 0 {
				// Not a symlink
				return resolvedPath, nil
			}
			currentPath = resolvedPath
		} else {
			return "", errors.New("failed to resolve symlink")
		}
	}

	return "", fmt.Errorf("Get file symlink fail")
}

func GetExePathFromLink(pid int) (string, error) {
	filename := global.SYS.ContainerProcFilePath(pid, "/exe")
	path, err := os.Readlink(filename)
	if err != nil {
		return "", err
	}
	return path, nil
}

func GetFileHash(filepath string) ([fileHashKeep]byte, error) {
	//only hash the first 16k, if the file is too large
	buf := make([]byte, fileSizeHashLimit)
	f, err := os.Open(filepath)
	if err != nil {
		return [fileHashKeep]byte{}, err
	}
	defer f.Close()
	if n, err := f.Read(buf); err == nil {
		sh := sha256.Sum256(buf[:n])
		var ha [fileHashKeep]byte
		for i, v := range sh {
			if i >= fileHashKeep {
				break
			}
			ha[i] = v
		}
		return ha, nil
	} else {
		if err.Error() == "EOF" { // it is there but an empty file
			err = nil
		}
		return [fileHashKeep]byte{}, err
	}
}

func IsPackageLib(path string) bool {
	return packageFiles.Contains(path)
}

func GetFileInfoExtFromPid(root, pid int) []*FileInfoExt {
	if path, err := GetExePathFromLink(pid); err == nil {
		filePath := global.SYS.ContainerFilePath(root, path)
		return GetFileInfoExtFromPath(root, filePath, "", false, true) // TODO: user-added?
	} else {
		return nil
	}
}

//get the file information, if the file is a symlink, return both the symlink and the real file
func GetFileInfoExtFromPath(root int, path string, flt interface{}, protect, userAdded bool) []*FileInfoExt {
	files := make([]*FileInfoExt, 0)
	if info, err := os.Lstat(path); err == nil {
		finfo := &FileInfoExt{
			FileMode:  info.Mode(),
			Size:      info.Size(),
			Path:      path,
			Filter:    flt,
			Protect:   protect,
			UserAdded: userAdded,
		}
		//for symlink, we need to watch two of them, symlink and the real file
		//read the link and create a seperated file info.
		if (finfo.FileMode & os.ModeSymlink) != 0 {
			if rpath, err := GetContainerRealFilePath(root, path, false); err == nil {
				finfo.Link = rpath
				rinfo := &FileInfoExt{
					Path:    rpath,
					Filter:  flt,
					Protect: protect,
				}
				if info, err := os.Lstat(rpath); err == nil {
					rinfo.FileMode = info.Mode()
					rinfo.Size = info.Size()
					if rinfo.Hash, err = GetFileHash(rpath); err == nil {
						files = append(files, rinfo)
					}
				}
			} else {
				log.WithFields(log.Fields{"path": path, "err": err}).Debug("Get File symlink fail")
			}
		}
		//read the hash for all files
		if finfo.Hash, err = GetFileHash(finfo.Path); err == nil {
			files = append(files, finfo)
		}
		return files
	} else {
		return nil
	}
}

func HashZero(hash [fileHashKeep]byte) bool {
	return hash == [fileHashKeep]byte{}
}

func parseFilter(filter string) (string, string) {
	ss := strings.Split(filter, "/")
	var base string

	for _, s := range ss {
		if s == "" {
			continue
		}
		if strings.Contains(s, "*") {
			break
		}
		base += "/" + s
	}
	filter = strings.Replace(filter, ".", "\\.", -1)
	regexStr := strings.Replace(filter, "*", ".*", -1)
	return base, regexStr
}

func GetFileDirInfo(file string) FileInfoExt {
	dir := filepath.Dir(file)
	if info, err := os.Stat(dir); err == nil {
		return FileInfoExt{
			FileMode: info.Mode(),
			Path:     dir,
		}
	}
	return FileInfoExt{}
}

/////////
const ErrorNotDirectory string = "src is not a directory"

// CopyFile copies the contents of the file named src to the file named
// by dst. The file will be created if it does not already exist. If the
// destination file exists, all it's contents will be replaced by the contents
// of the source file. The file mode will be copied from the source and
// the copied data is synced/flushed to stable storage.
func CopyFile(src, dst string) error {
	in, err := os.Open(src)
	if err != nil {
		return err
	}
	defer in.Close()

	out, err := os.Create(dst) // remove existing file, too
	if err != nil {
		return err
	}

	defer func() {
		if e := out.Close(); e != nil {
			err = e
		}
	}()

	if _, err = io.Copy(out, in); err != nil {
		return err
	}

	if err = out.Sync(); err != nil {
		return err
	}

	si, err := os.Stat(src)
	if err != nil {
		return err
	}

	if err = os.Chmod(dst, si.Mode()); err != nil {
		return err
	}

	return err
}

// CopyDir recursively copies a directory tree, attempting to preserve permissions.
// Source directory must exist, destination directory must *not* exist.
// Symlinks are ignored and skipped.
func CopyDir(src string, dst string) error {
	src = filepath.Clean(src)
	dst = filepath.Clean(dst)
	si, err := os.Stat(src)
	if err != nil {
		return err
	}
	if !si.IsDir() {
		return fmt.Errorf(ErrorNotDirectory)
	}

	// overwrite it even it already exists
	err = os.MkdirAll(dst, si.Mode())
	if err != nil {
		return err
	}

	entries, err := ioutil.ReadDir(src)
	if err != nil {
		return err
	}

	for _, entry := range entries {
		srcPath := filepath.Join(src, entry.Name())
		dstPath := filepath.Join(dst, entry.Name())
		if entry.IsDir() {
			err = CopyDir(srcPath, dstPath)
			if err != nil { // recursive
				return err
			}
		} else {
			// Skip symlinks
			if entry.Mode()&os.ModeSymlink != 0 {
				continue
			}

			err = CopyFile(srcPath, dstPath)
			if err != nil {
				return err
			}
		}
	}

	return err
}<|MERGE_RESOLUTION|>--- conflicted
+++ resolved
@@ -76,14 +76,8 @@
 			return "", fmt.Errorf("no match found")
 		}
 		return matches[0], nil
-<<<<<<< HEAD
-
-	} else {
-		return fmt.Sprintf("/proc/%d/root", pid), nil
-=======
 	} else {
 		return fmt.Sprintf(global.SYS.GetProcDir() + "%d/root", pid), nil
->>>>>>> ae9f2f20
 	}
 }
 
@@ -118,20 +112,6 @@
 
 		if symlink, err = os.Readlink(currentPath); err != nil {
 			log.WithError(err).Error("Read file link fail")
-<<<<<<< HEAD
-			return "", err
-		}
-
-		if procRoot, err = extractProcRootPath(pid, currentPath, inTest); err != nil {
-			log.WithError(err).Error("Get Proc Root Path fail")
-			return "", err
-		}
-
-		// if absolute symlink, we will join with procroot directly.
-		if filepath.IsAbs(symlink) {
-			underProcRoot = true
-			resolvedPath = filepath.Join(procRoot, symlink)
-=======
 			return "", err
 		}
 
@@ -144,7 +124,6 @@
 		if filepath.IsAbs(symlink) {
 			resolvedPath = filepath.Join(procRoot, symlink)
 			underProcRoot = true
->>>>>>> ae9f2f20
 		} else {
 			parts := strings.Split(symlink, "/")
 			for i := range parts {
